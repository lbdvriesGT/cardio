--- conflicted
+++ resolved
@@ -252,11 +252,7 @@
         components = np.asarray(components).ravel()
         if (fmt == "csv" or fmt is None and isinstance(src, pd.Series)) and np.all(components == "target"):
             return self._load_labels(src)
-<<<<<<< HEAD
-        if fmt in ["wfdb", "dicom", "edf", "wav"]:
-=======
         if fmt in ["wfdb", "dicom", "edf", "wav", "xml"]:
->>>>>>> 67f87943
             return self._load_data(src=src, fmt=fmt, components=components, ann_ext=ann_ext, *args, **kwargs)
         return super().load(src, fmt, components, *args, **kwargs)
 
