--- conflicted
+++ resolved
@@ -1,7 +1,3 @@
-<<<<<<< HEAD
-[submodule "ecg/dataset"]
-=======
 [submodule "dataset"]
->>>>>>> 98630d40
 	path = ecg/dataset
 	url = https://github.com/analysiscenter/dataset.git