--- conflicted
+++ resolved
@@ -1,22 +1,17 @@
 """Contains ECG Batch class."""
 
-<<<<<<< HEAD
 import os
 import sys
-=======
->>>>>>> ffd7828a
+
 import copy
 import itertools
 import warnings
 
 import numpy as np
 import pandas as pd
-<<<<<<< HEAD
 from matplotlib import pyplot as plt
 from tabulate import tabulate
-=======
 import scipy
->>>>>>> ffd7828a
 
 from sklearn.preprocessing import LabelBinarizer
 from sklearn.metrics import f1_score, log_loss
@@ -41,18 +36,11 @@
 from .keras_extra_layers import RFFT, Crop, Inception2D
 
 
-<<<<<<< HEAD
-class EcgBatch(ds.Batch):#pylint: disable=too-many-public-methods
-    """
-    Batch of ECG data
-    """
-    def __init__(self, index, preloaded=None):
-=======
+
 class EcgBatch(ds.Batch):  # pylint: disable=too-many-public-methods
     """Class for storing batch of ECG signals."""
 
     def __init__(self, index, preloaded=None, unique_labels=None):
->>>>>>> ffd7828a
         super().__init__(index, preloaded)
         self._data = (None, None, None, None)
         self.signal = np.array([np.array([])] * len(index) + [None])[:-1]
@@ -217,21 +205,6 @@
         else:
             return super().load(src, fmt, components, *args, **kwargs)
 
-<<<<<<< HEAD
-        Arguments
-        index: list or array of ecg indices.
-        src: dict of type index: path to ecg.
-        fmt: format of ecg files. Supported formats: 'wfdb', 'npz'.
-        """
-        if src:
-            path = src[index]
-        else:
-            path = self.index.get_fullpath(index)
-        if fmt == 'wfdb':
-            return bt.load_wfdb(index, path)
-        elif fmt == 'npz':
-            return bt.load_npz(index, path)
-=======
     @ds.inbatch_parallel(init="indices", post="_assemble_load", target="threads")
     def _load_wfdb(self, index, src=None, components=None):
         """Load given components from wfdb files.
@@ -252,7 +225,6 @@
             path = src[index]
         elif isinstance(self.index, ds.FilesIndex):
             path = self.index.get_fullpath(index)  # pylint: disable=no-member
->>>>>>> ffd7828a
         else:
             raise ValueError("Source path is not specified")
         return bt.load_wfdb(path, components)
@@ -1081,53 +1053,73 @@
         return model
 
     @ds.action
-    def predict_hmm_annotation(self, cwt_scales, cwt_wavelet, model_name):
-        """  Method that loads model hmmm_annotation and invokes method predict_all_hmm_annotations to
-        create annotations of all signals in batch and write it to annotation component under key 'hmm_annotation' """
+    @ds.inbatch_parallel(init="init_parallel", post="post_parallel", target='threads')
+    def generate_hmm_annotations(self, cwt_scales, cwt_wavelet, model_name):
+        """ Action to generate features for HMM to find P, QRS and T peaks 
+        Method loads model hmmm_annotation and creates annotations of
+        signals in batch and write it to annotation component under key 
+        'hmm_annotation'.
+
+        Parameters
+        ----------
+
+        Returns
+        -------
+        """
+        i = self.get_pos(None, signal, index)
         model = self.get_model_by_name(model_name)
-        return self.predict_all_hmm_annotation(cwt_scales, cwt_wavelet, model)
-
-    @ds.action
-    @ds.inbatch_parallel(init="init_parallel", post="post_parallel", target='mpc')
-    def predict_all_hmm_annotation(self, cwt_scales, cwt_wavelet, model):
-        """ Action to generate features for HMM to find P, QRS and T peaks """
-        _ = cwt_scales, cwt_wavelet, model
-        return bt.predict_hmm_annot
-
-    @ds.action
-    @ds.inbatch_parallel(init="init_parallel", post="post_parallel", target='mpc')
-    def calc_heart_rate(self):
-        """ Calculates heart rate based on annotation and writes it in meta under key 'hr'.
-        Annotation can be obtained using hmm_annotation model with method predict_hmm_annotation """
-        return bt.calc_hr
-
-    @ds.action
-    @ds.inbatch_parallel(init="init_parallel", post="post_parallel", target='mpc')
-    def calc_pq_interval(self):
+        self._check_2d(self.signal[i])
+
+        self.annotation[i]["hmm_annotation"] = bt.predict_hmm_annot(self.signal[i],
+                                                                    cwt_scales,
+                                                                    cwt_wavelet,
+                                                                    model
+                                                                    )
+
+
+    @ds.action
+    @ds.inbatch_parallel(init="init", post="post_parallel", target='mpc')
+    def calc_ecg_parameters(self):
         """ Calculates PQ interval based on annotation and writes it in meta under key 'pq'.
-        Annotation can be obtained using hmm_annotation model with method predict_hmm_annotation """
-        return bt.calc_pq
-
-    @ds.action
-    @ds.inbatch_parallel(init="init_parallel", post="post_parallel", target='mpc')
-    def calc_qt_interval(self):
-        """ Calculates QT interval based on annotation and writes it in meta under key 'qt'.
-        Annotation can be obtained using hmm_annotation model with method predict_hmm_annotation """
-        return bt.calc_qt
-
-    @ds.action
-    @ds.inbatch_parallel(init="init_parallel", post="post_parallel", target='mpc')
-    def calc_qrs_interval(self):
-        """ Calculates QRS interval based on annotation and writes it in meta under key 'qrs'.
-        Annotation can be obtained using hmm_annotation model with method predict_hmm_annotation """
-        return bt.calc_qrs
-
-    @ds.action
-    def calculate_report(self, index):
+        Annotation can be obtained using hmm_annotation model with method predict_hmm_annotation.
+
+        Parameters
+        ----------
+
+        Returns
+        -------
+         """
+
+        i = self.get_pos(None, signal, index)
+
+        self.meta[i]["hr"] = bt.calc_hr(self.signal[i], 
+                                             self.annotation[i]['hmm_annotation'],
+                                             self.meta[i]['fs']
+                                            )
+
+        self.meta[i]["pq"] = bt.calc_pq(self.annotation[i]['hmm_annotation'],
+                                            self.meta[i]['fs']
+                                            )
+
+        self.meta[i]["qt"] = bt.calc_qt(self.annotation[i]['hmm_annotation'],
+                                            self.meta[i]['fs']
+                                            )
+
+        self.meta[i]["qrs"] = bt.calc_qrs(self.annotation[i]['hmm_annotation'],
+                                            self.meta[i]['fs']
+                                            )
+
+    @ds.action
+    def print_report(self, index):
         """ Takes information from batch about specific signal by index and prints table with ecg report """
-        print(tabulate([['ЧСС', np.round(self.meta[index]['hr'], 2), 'Уд./сек.'],
-                        ['QRS интервал', np.round(self.meta[index]['qrs'], 2), 'сек.'],
-                        ['PQ интервал', np.round(self.meta[index]['pq'], 2), 'сек.'],
-                        ['QT интервал', np.round(self.meta[index]['qt'], 2), 'сек.'],
-                        ['Вероятность аритмии', self.meta[index]['pred_af'], '%']],
-                       headers=['Параметр', 'Значение', 'Ед. изм.'], tablefmt='orgtbl'))+
+        i = self.get_pos(None, signal, index)
+
+        print(tabulate([['ЧСС', np.round(self.meta[i]['hr'], 2), 'Уд./сек.'],
+                        ['QRS интервал', np.round(self.meta[i]['qrs'], 2), 'сек.'],
+                        ['PQ интервал', np.round(self.meta[i]['pq'], 2), 'сек.'],
+                        ['QT интервал', np.round(self.meta[i]['qt'], 2), 'сек.'],
+                        #['Вероятность аритмии', self.meta[i]['pred_af'], '%']],
+                       headers=['Параметр', 'Значение', 'Ед. изм.'], tablefmt='orgtbl'
+                      )
+             )